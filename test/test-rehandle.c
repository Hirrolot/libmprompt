<<<<<<< HEAD
#include "test.h"


// Effect that returns its resumption
MPE_DEFINE_EFFECT1(exit, capture)
MPE_DEFINE_VOIDOP0(exit, capture)

static void* op_exit_capture(mpe_resume_t* r, void* local, void* arg) {
  UNUSED(arg); UNUSED(local);
  return r; // return the resumption as is
}
 
static void* exit_handle(mpe_actionfun_t action, void* arg) {
  static const mpe_handlerdef_t exit_hdef = { MPE_EFFECT(exit), NULL, NULL, NULL, {
    { MPE_OP_ONCE, MPE_OPTAG(exit,capture), &op_exit_capture },
    { MPE_OP_NULL, mpe_op_null, NULL }
  } };
  return mpe_handle(&exit_hdef, NULL, action, arg);
}


// Ask twice with an exit_capture in between
static void* body(void* arg) {
  UNUSED(arg); 
  long x = reader_ask();   // return 1
  exit_capture();          // exit and resume under a new reader
  long y = reader_ask();   // now it returns 2
  return mpe_voidp_long(x + y);
}

static void* with_exit_handle(void* arg) {
  return exit_handle(&body, arg);
}

static void* with_resume(void* arg) {
  mpe_resume_t* r = (mpe_resume_t*)arg;
  return mpe_resume_final(r, NULL, NULL);
}

static void test(void) {
  long res;
  mpt_bench{
    void* r = reader_handle(&with_exit_handle, 1, NULL);        // reader returns 1  -- final return is a resumption from with_exit_handle
    res = mpe_long_voidp(reader_handle(&with_resume, 2, r));    // new reader returns 2 -- this resumes the resumption under a new reader
  }
  printf("rehandle  : %ld\n", res);
  mpt_assert(res == 3, "test-rehandle");
}

void rehandle_run(void) {
  test();
}
=======
/* ---------------------------------------------------------------------------
  Copyright (c) 2021, Microsoft Research, Daan Leijen
  This is free software; you can redistribute it and/or modify it
  under the terms of the MIT License. A copy of the license can be
  found in the "LICENSE" file at the root of this distribution.

  Rehandle implements the "evil" example from Xie et al, ICFP'20.
  It shows how the stack can change after the call to `exit_capture` 
  with a different reader_handler on top.
-----------------------------------------------------------------------------*/
#include "test.h"

/* ---------------------------------------------------------------------------
  Show dynamic backtraces (just testing unwinding through prompts)
-----------------------------------------------------------------------------*/

#define SHOW_BACKTRACE  0
#define USE_LIB_UNWIND  0

#if SHOW_BACKTRACE  // show dynamic backtrace
#include <mprompt.h>

#if defined(_WIN32)
#include <windows.h>
#include <dbghelp.h>
#pragma comment(lib,"dbghelp")
static HANDLE current_process = INVALID_HANDLE_VALUE;
static void print_backtrace(const char* msg) {
  fprintf(stderr,"-----------------------------\n");
  fprintf(stderr, "backtrace at: %s\n", msg);
  void* bt[128];
  int n = mp_backtrace(bt, 128);
  if (current_process == INVALID_HANDLE_VALUE) {
    current_process = GetCurrentProcess();
    SymInitialize(current_process, NULL, TRUE);
  }
  PSYMBOL_INFO info = (PSYMBOL_INFO)calloc(1, sizeof(SYMBOL_INFO) + 256 * sizeof(TCHAR));
  info->MaxNameLen = 255;
  info->SizeOfStruct = sizeof(SYMBOL_INFO);
  for (int i = 0; i < n; i++) {
    if (SymFromAddr(current_process, (DWORD64)(bt[i]), 0, info)) {
      fprintf(stderr, "frame %2d: %8p: %s\n", i, bt[i], info->Name);
    }
    else {
      fprintf(stderr, "frame %2d: %8p: <unknown: error: 0x%04x>\n", i, bt[i], GetLastError());
    }
  }
  free(info);
  fprintf(stderr,"\n");
}

#elif USE_LIB_UNWIND 
// if not on macOS: 
// edit the cmake to link the mptest target with libunwind:
//   target_link_libraries(mptest PRIVATE mpeff )  
//    ==> target_link_libraries(mptest PUBLIC mpeff unwind)
// on ARM64 you also need to link gcc_s _before_ libunwind:
//    ==> target_link_libraries(mptest PRIVATE mpeff gcc_s unwind)
// or otherwise exceptions are not caught!
// install libunwind as: 
//   $ sudo apt-get install libunwind-dev
#define UNW_LOCAL_ONLY
#include <libunwind.h>
#include <string.h>
static void print_backtrace(const char* msg) {
  fprintf(stderr,"-----------------------------\n");
  fprintf(stderr, "libunwind backtrace at: %s\n", msg);
  unw_cursor_t cursor; unw_context_t uc;
  
  unw_getcontext(&uc);
  unw_init_local(&cursor, &uc);
  int i = 0;
  while (unw_step(&cursor) > 0) {
    unw_word_t ip;
    unw_get_reg(&cursor, UNW_REG_IP, &ip);
    char name[128];
    unw_word_t ofs;
    unw_get_proc_name(&cursor, name, 128, &ofs);
    
    printf ("frame %2d: %8p: %s at offset %ld\n", i, (void*)ip, name, (long)ofs);
    i++;
    if (false) { //strcmp(name,"mp_stack_enter") == 0) {
      unw_proc_info_t pinfo;
      unw_get_proc_info(&cursor,&pinfo);
      bool sig = unw_is_signal_frame(&cursor);
      printf("signal: %i\n", sig);
    }
  }
  fprintf(stderr,"\n");
}

#else

// Posix simple stack trace
#include <execinfo.h>
static void print_backtrace(const char* msg) {
  fprintf(stderr,"-----------------------------\n");
  fprintf(stderr, "backtrace at: %s\n", msg);
  void* bt[128];
  int n = mp_backtrace(bt,128);
  if (n <= 0) {
    fprintf(stderr, "  unable to get a backtrace\n");
    return;
  }

  char** bts = backtrace_symbols(bt,n);
  for(int i = 0; i < n; i++) {
    void* ip = bt[i];
    char* s = bts[i];
    if (ip!=NULL && s!=NULL) {
      fprintf(stderr,"  frame %d: %8p: %s\n", i, ip, s);
    }
    else {
      break;
    }
  }
  fprintf(stderr,"\n");
  free(bts);
} 
#endif

#else  // no backtrace
static void print_backtrace(const char* msg) {
  UNUSED(msg);
}
#endif


/* ---------------------------------------------------------------------------
  Rehandling effect
-----------------------------------------------------------------------------*/

// Effect that returns its resumption
MPE_DEFINE_EFFECT1(exit, capture)
MPE_DEFINE_VOIDOP0(exit, capture)

static void* op_exit_capture(mpe_resume_t* r, void* local, void* arg) {
  UNUSED(arg); UNUSED(local);
  return r; // return the resumption as is
}
 
static void* exit_handle(mpe_actionfun_t action, void* arg) {
  static const mpe_handlerdef_t exit_hdef = { MPE_EFFECT(exit), NULL, NULL, NULL, {
    { MPE_OP_ONCE, MPE_OPTAG(exit,capture), &op_exit_capture },
    { MPE_OP_NULL, mpe_op_null, NULL }
  } };
  return mpe_handle(&exit_hdef, NULL, action, arg);
}


/* ---------------------------------------------------------------------------
  Test
-----------------------------------------------------------------------------*/


// Ask twice with an exit_capture in between
static void* rehandle_body(void* arg) {
  UNUSED(arg);
  print_backtrace("reader_ask 1");
  long x = reader_ask();   // return 1
  exit_capture();          // exit and resume under a new reader
  print_backtrace("reader_ask 2");
  long y = reader_ask();   // now it returns 2
  return mpe_voidp_long(x + y);
}

// first handler
static void* with_exit_handle(void* arg) {
  return exit_handle(&rehandle_body, arg);
}

// and second replacement handler
static void* with_resume(void* arg) {
  mpe_resume_t* r = (mpe_resume_t*)arg;
  return mpe_resume_final(r, NULL, NULL);
}

static void test(void) {
  long res;
  mpt_bench{
    void* r = reader_handle(&with_exit_handle, 1, NULL);        // reader returns 1  -- final return is a resumption from with_exit_handle
    res = mpe_long_voidp(reader_handle(&with_resume, 2, r));    // new reader returns 2 -- this resumes the resumption under a new reader
  }
  printf("rehandle  : %ld\n", res);
  mpt_assert(res == 3, "test-rehandle");
}

void rehandle_run(void) {
  test();
}

#if __cplusplus
#include <thread>

static void thread_rehandle() {
  printf("\n-----------------------------\nrunning in separate thread\n");
  reader_run();
  throw_run();
  amb_state_run();
  rehandle_run();
  printf("done separate thread\n-----------------------------\n");
}

void thread_rehandle_run(void) {
  auto t = std::thread(&thread_rehandle);
  t.join();  
}
#endif
>>>>>>> 3ce64cc4
<|MERGE_RESOLUTION|>--- conflicted
+++ resolved
@@ -1,57 +1,3 @@
-<<<<<<< HEAD
-#include "test.h"
-
-
-// Effect that returns its resumption
-MPE_DEFINE_EFFECT1(exit, capture)
-MPE_DEFINE_VOIDOP0(exit, capture)
-
-static void* op_exit_capture(mpe_resume_t* r, void* local, void* arg) {
-  UNUSED(arg); UNUSED(local);
-  return r; // return the resumption as is
-}
- 
-static void* exit_handle(mpe_actionfun_t action, void* arg) {
-  static const mpe_handlerdef_t exit_hdef = { MPE_EFFECT(exit), NULL, NULL, NULL, {
-    { MPE_OP_ONCE, MPE_OPTAG(exit,capture), &op_exit_capture },
-    { MPE_OP_NULL, mpe_op_null, NULL }
-  } };
-  return mpe_handle(&exit_hdef, NULL, action, arg);
-}
-
-
-// Ask twice with an exit_capture in between
-static void* body(void* arg) {
-  UNUSED(arg); 
-  long x = reader_ask();   // return 1
-  exit_capture();          // exit and resume under a new reader
-  long y = reader_ask();   // now it returns 2
-  return mpe_voidp_long(x + y);
-}
-
-static void* with_exit_handle(void* arg) {
-  return exit_handle(&body, arg);
-}
-
-static void* with_resume(void* arg) {
-  mpe_resume_t* r = (mpe_resume_t*)arg;
-  return mpe_resume_final(r, NULL, NULL);
-}
-
-static void test(void) {
-  long res;
-  mpt_bench{
-    void* r = reader_handle(&with_exit_handle, 1, NULL);        // reader returns 1  -- final return is a resumption from with_exit_handle
-    res = mpe_long_voidp(reader_handle(&with_resume, 2, r));    // new reader returns 2 -- this resumes the resumption under a new reader
-  }
-  printf("rehandle  : %ld\n", res);
-  mpt_assert(res == 3, "test-rehandle");
-}
-
-void rehandle_run(void) {
-  test();
-}
-=======
 /* ---------------------------------------------------------------------------
   Copyright (c) 2021, Microsoft Research, Daan Leijen
   This is free software; you can redistribute it and/or modify it
@@ -259,5 +205,4 @@
   auto t = std::thread(&thread_rehandle);
   t.join();  
 }
-#endif
->>>>>>> 3ce64cc4
+#endif