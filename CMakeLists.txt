# -----------------------------------------------------------------------------
# Copyright (c) 2021, Microsoft Research, Daan Leijen
# -----------------------------------------------------------------------------
cmake_minimum_required(VERSION 3.9)
project(libmimalloc C CXX ASM)

set(CMAKE_C_STANDARD 11)
set(CMAKE_CXX_STANDARD 14)

option(MP_USE_C  "Build C versions of the library without exception support" OFF)

set(mp_version "0.1")

<<<<<<< HEAD
# sources are included in a single file to get better codegen and enable single object files for linking
set(mprompt_sources  src/mprompt/main.c)
    # util.c gstack-pool.c gstack-win/mmap.c gstack.c mprompt.c

set(mphnd_sources    src/mphnd/main.c)
    # src/mphnd/mphnd.c

=======
# all sources are included in one file so we can generate independent libraries and stand-alone object files.
set(mprompt_sources  src/mprompt/main.c)
    # util.c gstack-pool.c gstack-win/mmap.c gstack.c mprompt.c

>>>>>>> 6bdf1a0c
set(mpeff_sources    src/mpeff/main.c)
    # src/mpeff/mpeff.c

# tests    
set(test_sources
    test/util.c
    test/effects.c
    test/test-reader.c
    test/test-counter.c
    test/test-countern.c
    test/test-mstate.c
    test/test-amb.c
    test/test-amb-state.c
    test/test-nqueens.c
    test/test-rehandle.c
    test/main.c)    

set(mp_cflags)
set(mp_install_dir)

# -----------------------------------------------------------------------------
# C or C++ (default)
# -----------------------------------------------------------------------------
if (MP_USE_C)
  # C
  message(STATUS "Use the C compiler to compile (MP_USE_C=ON)")  
  set(mp_mprompt_name "mprompt")
  set(mp_mphnd_name   "mphnd") 
  set(mp_mpeff_name   "mpeff") 
  
  if(CMAKE_C_COMPILER_ID MATCHES "MSVC|Intel")
    message(WARNING "It is not recommended to use plain C with this compiler (due to SEH) (${CMAKE_C_COMPILER_ID})")
  endif() 
else()  
  # C++
  message(STATUS "Use the C++ compiler to compile (${CMAKE_CXX_COMPILER_ID}) (MP_USE_C=OFF)")  
  set(mp_mprompt_name "mpromptx")
  set(mp_mphnd_name   "mphndx") 
  set(mp_mpeff_name   "mpeffx")
    
  list(APPEND test_sources 
              test/test-exn.cpp
              test/test-multi-unwind.cpp
              test/test-throw.cpp)

  SET_SOURCE_FILES_PROPERTIES(${mprompt_sources} PROPERTIES LANGUAGE CXX )
  SET_SOURCE_FILES_PROPERTIES(${mphnd_sources} PROPERTIES LANGUAGE CXX )
  SET_SOURCE_FILES_PROPERTIES(${mpeff_sources} PROPERTIES LANGUAGE CXX )
  SET_SOURCE_FILES_PROPERTIES(${test_sources} PROPERTIES LANGUAGE CXX )
  
  if(CMAKE_CXX_COMPILER_ID MATCHES "AppleClang|Clang")
    list(APPEND mp_cflags -Wno-deprecated)
  endif()
  if(CMAKE_CXX_COMPILER_ID MATCHES "Intel")
    list(APPEND mp_cflags -Kc++)
  endif()
endif()


# -----------------------------------------------------------------------------
# Check architecture: currently only amd64 and arm64 (experimental)
# -----------------------------------------------------------------------------
set(mprompt_asm_source)

string(TOLOWER "${CMAKE_SYSTEM_PROCESSOR}" mp_proc)
if (mp_proc MATCHES "(x86_64)|(amd64)")
  if (CMAKE_C_COMPILER_ID MATCHES "MSVC")
    set(mprompt_asm_source src/mprompt/asm/longjmp_amd64_win.asm)
    enable_language(ASM_MASM)
  else()
    set(mprompt_asm_source src/mprompt/asm/longjmp_amd64.s)
  endif()
else()
  if (mp_proc MATCHES "(aarch64)|(arm64)")
    message(WARNING "arm64 support is experimental")
    set(mprompt_asm_source src/mprompt/asm/longjmp_arm64.s)
  else()
    message(WARNING "unsupported architecture: ${mp_proc}")    
  endif()
endif()


# -----------------------------------------------------------------------------
# Convenience: set default build type depending on the build directory
# -----------------------------------------------------------------------------

if (NOT CMAKE_BUILD_TYPE)
  if ("${CMAKE_BINARY_DIR}" MATCHES ".*(D|d)ebug$")
    message(STATUS "No build type selected, default to: Debug")
    set(CMAKE_BUILD_TYPE "Debug")
  else()
    message(STATUS "No build type selected, default to: Release")
    set(CMAKE_BUILD_TYPE "Release")
  endif()
endif()


# -----------------------------------------------------------------------------
# Flags
# -----------------------------------------------------------------------------
set(CMAKE_INTERPROCEDURAL_OPTIMIZATION ON)

if(CMAKE_C_COMPILER_ID MATCHES "AppleClang|Clang|GNU")
  list(APPEND mp_cflags -Wall -Wextra -Wno-unknown-pragmas -fvisibility=hidden)
endif()

if(APPLE)
  # list(APPEND mp_cflags -fasynchronous-unwind-tables)
endif()

if(CMAKE_C_COMPILER_ID MATCHES "MSVC")
  list(APPEND mp_cflags -EHa)   # needed for reliable calling of destructors
endif()

if (CMAKE_C_COMPILER_ID MATCHES "AppleClang|Clang|GNU|Intel|ARMClang|ARMCC")
  set_source_files_properties(${mprompt_asm_source} PROPERTIES COMPILE_FLAGS "-x assembler-with-cpp")
endif()


message(STATUS "")
message(STATUS "Libraries : lib${mp_mprompt_name}, lib${mp_mphnd_name}, lib${mp_mpeff_name}")
message(STATUS "Build type: ${CMAKE_BUILD_TYPE}")
if(MP_USE_C)
  message(STATUS "Compiler  : ${CMAKE_C_COMPILER} ${mp_cflags}")
else()
  message(STATUS "Compiler  : ${CMAKE_CXX_COMPILER} ${mp_cflags}")
endif()
message(STATUS "")


# -----------------------------------------------------------------------------
# Libraries
# Each library is standalone; mphnd includes mprompt, while mpeff includes mphnd (and mprompt)
# -----------------------------------------------------------------------------

add_library(mprompt STATIC ${mprompt_sources} ${mprompt_asm_source})
# set_property(TARGET mprompt PROPERTY POSITION_INDEPENDENT_CODE ON)
set_target_properties(mprompt PROPERTIES VERSION ${mp_version} OUTPUT_NAME ${mp_mprompt_name} )
target_compile_definitions(mprompt PRIVATE MP_STATIC_LIB)
target_compile_options(mprompt PRIVATE ${mp_cflags})
target_include_directories(mprompt PUBLIC
    $<BUILD_INTERFACE:${CMAKE_CURRENT_SOURCE_DIR}/include>
    $<INSTALL_INTERFACE:${mp_install_dir}/include>
)
if (NOT WIN32)
  target_link_libraries(mprompt PUBLIC pthread)
endif()
if (APPLE)  
  # target_link_options(mprompt PUBLIC -Wl,-no_compact_unwind -Wl,-keep_dwarf_unwind)
  # target_link_options(mprompt PUBLIC -Wl,-no_keep_dwarf_unwind)
endif()


<<<<<<< HEAD
add_library(mphnd STATIC ${mphnd_sources} ${mprompt_asm_source})
set_target_properties(mphnd PROPERTIES VERSION ${mp_version} OUTPUT_NAME ${mp_mphnd_name} )
target_compile_definitions(mphnd PRIVATE MPE_STATIC_LIB)
target_compile_options(mphnd PRIVATE ${mp_cflags})
target_include_directories(mphnd PUBLIC
    $<BUILD_INTERFACE:${CMAKE_CURRENT_SOURCE_DIR}/include>
    $<INSTALL_INTERFACE:${mp_install_dir}/include>
)
if (NOT WIN32)
  target_link_libraries(mphnd PUBLIC pthread)
endif()

=======
# mpeff library
>>>>>>> 6bdf1a0c
add_library(mpeff STATIC ${mpeff_sources} ${mprompt_asm_source})
set_target_properties(mpeff PROPERTIES VERSION ${mp_version} OUTPUT_NAME ${mp_mpeff_name} )
target_compile_definitions(mpeff PRIVATE MPE_STATIC_LIB)
target_compile_options(mpeff PRIVATE ${mp_cflags})
target_include_directories(mpeff PUBLIC
    $<BUILD_INTERFACE:${CMAKE_CURRENT_SOURCE_DIR}/include>
    $<INSTALL_INTERFACE:${mp_install_dir}/include>
)
if (NOT WIN32)
  target_link_libraries(mpeff PUBLIC pthread)
endif()

# tests
add_executable(mptest ${test_sources})
target_compile_options(mptest PRIVATE ${mp_cflags})
target_include_directories(mptest PRIVATE include)
target_link_libraries(mptest PRIVATE mpeff)

enable_testing()
add_test(test_api, mptest)<|MERGE_RESOLUTION|>--- conflicted
+++ resolved
@@ -11,7 +11,6 @@
 
 set(mp_version "0.1")
 
-<<<<<<< HEAD
 # sources are included in a single file to get better codegen and enable single object files for linking
 set(mprompt_sources  src/mprompt/main.c)
     # util.c gstack-pool.c gstack-win/mmap.c gstack.c mprompt.c
@@ -19,12 +18,6 @@
 set(mphnd_sources    src/mphnd/main.c)
     # src/mphnd/mphnd.c
 
-=======
-# all sources are included in one file so we can generate independent libraries and stand-alone object files.
-set(mprompt_sources  src/mprompt/main.c)
-    # util.c gstack-pool.c gstack-win/mmap.c gstack.c mprompt.c
-
->>>>>>> 6bdf1a0c
 set(mpeff_sources    src/mpeff/main.c)
     # src/mpeff/mpeff.c
 
@@ -177,8 +170,7 @@
   # target_link_options(mprompt PUBLIC -Wl,-no_keep_dwarf_unwind)
 endif()
 
-
-<<<<<<< HEAD
+# mphnd library
 add_library(mphnd STATIC ${mphnd_sources} ${mprompt_asm_source})
 set_target_properties(mphnd PROPERTIES VERSION ${mp_version} OUTPUT_NAME ${mp_mphnd_name} )
 target_compile_definitions(mphnd PRIVATE MPE_STATIC_LIB)
@@ -191,9 +183,7 @@
   target_link_libraries(mphnd PUBLIC pthread)
 endif()
 
-=======
 # mpeff library
->>>>>>> 6bdf1a0c
 add_library(mpeff STATIC ${mpeff_sources} ${mprompt_asm_source})
 set_target_properties(mpeff PROPERTIES VERSION ${mp_version} OUTPUT_NAME ${mp_mpeff_name} )
 target_compile_definitions(mpeff PRIVATE MPE_STATIC_LIB)
